# Licensed under the Apache License, Version 2.0 (the "License"); you may
# not use this file except in compliance with the License. You may obtain
# a copy of the License at
#
#      http://www.apache.org/licenses/LICENSE-2.0
#
# Unless required by applicable law or agreed to in writing, software
# distributed under the License is distributed on an "AS IS" BASIS, WITHOUT
# WARRANTIES OR CONDITIONS OF ANY KIND, either express or implied. See the
# License for the specific language governing permissions and limitations
# under the License.
import os
import sys

from kuryr.lib._i18n import _
from kuryr.lib import config as lib_config
from oslo_config import cfg
from oslo_log import log as logging

from kuryr_kubernetes import constants
from kuryr_kubernetes import version

LOG = logging.getLogger(__name__)

kuryr_k8s_opts = [
    cfg.StrOpt('pybasedir',
               help=_('Directory where Kuryr-kubernetes python module is '
                      'installed.'),
               default=os.path.abspath(
                   os.path.join(os.path.dirname(__file__),
                                '../../'))),
]

daemon_opts = [
    cfg.StrOpt('bind_address',
               help=_('Bind address for CNI daemon HTTP server. It is '
                      'recommened to allow only local connections.'),
               default='127.0.0.1:5036'),
    cfg.IntOpt('worker_num',
               help=_('Maximum number of processes that will be spawned to '
                      'process requests from CNI driver.'),
               default=30),
    cfg.IntOpt('vif_annotation_timeout',
               help=_('Time (in seconds) the CNI daemon will wait for VIF '
                      'annotation to appear in pod metadata before failing '
                      'the CNI request.'),
               default=60),
    cfg.IntOpt('pyroute2_timeout',
               help=_('Kuryr uses pyroute2 library to manipulate networking '
                      'interfaces. When processing a high number of Kuryr '
                      'requests in parallel, it may take kernel more time to '
                      'process all networking stack changes. This option '
                      'allows to tune internal pyroute2 timeout.'),
               default=10),
    cfg.BoolOpt('docker_mode',
                help=_('Set to True when you are running kuryr-daemon inside '
                       'a Docker container on Kubernetes host. E.g. as '
                       'DaemonSet on Kubernetes cluster Kuryr is supposed to '
                       'provide networking for. This mainly means that '
                       'kuryr-daemon will look for network namespaces in '
                       '$netns_proc_dir instead of /proc.'),
                default=False),
    cfg.StrOpt('netns_proc_dir',
               help=_("When docker_mode is set to True, this config option "
                      "should be set to where host's /proc directory is "
                      "mounted. Please note that mounting it is necessary to "
                      "allow Kuryr-Kubernetes to move host interfaces between "
                      "host network namespaces, which is essential for Kuryr "
                      "to work."),
               default=None),
    cfg.IntOpt('cni_failures_count',
               help=_('Maximum number of consecutive failures of kuryr-daemon '
                      'when processing requests. If this number is exceeded, '
                      'kuryr-daemon will be marked as unhealthy.'),
               default=3),
]

k8s_opts = [
    cfg.StrOpt('api_root',
               help=_("The root URL of the Kubernetes API"),
               default=os.environ.get('K8S_API', 'http://localhost:8080')),
    cfg.StrOpt('ssl_client_crt_file',
               help=_("Absolute path to client cert to "
                      "connect to HTTPS K8S_API")),
    cfg.StrOpt('ssl_client_key_file',
               help=_("Absolute path client key file to "
                      "connect to HTTPS K8S_API")),
    cfg.StrOpt('ssl_ca_crt_file',
               help=_("Absolute path to ca cert file to "
                      "connect to HTTPS K8S_API")),
    cfg.BoolOpt('ssl_verify_server_crt',
                help=_("HTTPS K8S_API server identity verification"),
                default=False),
    cfg.StrOpt('token_file',
               help=_("The token to talk to the k8s API"),
               default=''),
    cfg.StrOpt('pod_project_driver',
               help=_("The driver to determine OpenStack "
                      "project for pod ports"),
               default='default'),
    cfg.StrOpt('service_project_driver',
               help=_("The driver to determine OpenStack "
                      "project for services"),
               default='default'),
    cfg.StrOpt('namespace_project_driver',
               help=_("The driver to determine OpenStack "
                      "project for namespaces"),
               default='default'),
    cfg.StrOpt('network_policy_project_driver',
               help=_("The driver to determine OpenStack "
                      "project for network policies"),
               default='default'),
    cfg.StrOpt('pod_subnets_driver',
               help=_("The driver to determine Neutron "
                      "subnets for pod ports"),
               default='default'),
    cfg.StrOpt('service_subnets_driver',
               help=_("The driver to determine Neutron "
                      "subnets for services"),
               default='default'),
    cfg.StrOpt('pod_security_groups_driver',
               help=_("The driver to determine Neutron "
                      "security groups for pods"),
               default='default'),
    cfg.StrOpt('service_security_groups_driver',
               help=_("The driver to determine Neutron "
                      "security groups for services"),
               default='default'),
    cfg.StrOpt('pod_vif_driver',
               help=_("The driver that provides VIFs for Kubernetes Pods."),
               default='neutron-vif'),
    cfg.StrOpt('endpoints_lbaas_driver',
               help=_("The driver that provides LoadBalancers for "
                      "Kubernetes Endpoints"),
               default='lbaasv2'),
    cfg.StrOpt('endpoints_driver_octavia_provider',
               help=_("The Octavia load balancer provider that will be used "
                      "to support Kubernetes Endpoints"),
               default='default'),
    cfg.StrOpt('vif_pool_driver',
               help=_("The driver that manages VIFs pools for "
                      "Kubernetes Pods"),
               default='noop'),
    cfg.BoolOpt('port_debug',
                help=_('Enable port debug to force kuryr port names to be '
                       'set to their corresponding pod names.'),
                default=False),
    cfg.StrOpt('service_public_ip_driver',
               help=_("The driver that provides external IP for LB at "
                      "Kubernetes"),
               default='neutron_floating_ip'),
    cfg.BoolOpt('enable_manager',
                help=_("Enable Manager to manage the pools."),
                default=False),
    cfg.IntOpt('watch_retry_timeout',
               help=_('Time (in seconds) the watcher retries watching for.'),
               default=60),
    cfg.ListOpt('enabled_handlers',
                help=_("The comma-separated handlers that should be "
                       "registered for watching in the pipeline."),
                default=['vif', 'lb', 'lbaasspec']),
    cfg.BoolOpt('controller_ha',
                help=_('Enable kuryr-controller active/passive HA. Only '
                       'supported in containerized deployments on Kubernetes '
                       'or OpenShift.'),
                default=False),
    cfg.PortOpt('controller_ha_elector_port',
                help=_('Port on which leader-elector pod is listening to.'),
                default=16401),
    cfg.StrOpt('network_policy_driver',
               help=_("Driver for network policies"),
               default='default'),
    cfg.ListOpt('multi_vif_drivers',
                help=_("The drivers that provide additional VIFs for "
                       "Kubernetes Pods."),
                default='noop'),
]

neutron_defaults = [
    cfg.StrOpt('project',
               help=_("Default OpenStack project ID for "
                      "Kubernetes resources")),
    cfg.StrOpt('pod_subnet',
               help=_("Default Neutron subnet ID for Kubernetes pods")),
    cfg.ListOpt('pod_security_groups',
                help=_("Default Neutron security groups' IDs "
                       "for Kubernetes pods")),
    cfg.StrOpt('ovs_bridge',
               help=_("Default OpenVSwitch integration bridge"),
               sample_default="br-int"),
    cfg.StrOpt('service_subnet',
               help=_("Default Neutron subnet ID for Kubernetes services")),
    cfg.StrOpt('external_svc_net',
               help=_("Default external network ID for Kubernetes services")),
    cfg.StrOpt('external_svc_subnet',
               help=_("Optional external subnet ID for Kubernetes services"),
               default=None),
    cfg.IntOpt('network_device_mtu',
               help='Default MTU setting for network interface.',
               default=1500,),
    cfg.IntOpt('lbaas_activation_timeout',
               help=_("Time (in seconds) that kuryr controller waits for "
                      "neutron LBaaS to be activated"),
               default=300),
    cfg.DictOpt('subnet_mapping',
                help=_("A mapping of default subnets for certain driverType "
                       "in a form of <driverType>:<SUBNET-ID>"),
                default={}),
    cfg.ListOpt('resource_tags',
                help=_("List of tags that will be applied to all OpenStack "
                       "(Neutron and Octavia) resources created by Kuryr. "
                       "This can be used to identify and garbage-collect "
                       "them when Kubernetes cluster Kuryr was serving is no "
                       "longer needed."),
                default=[])
]

octavia_defaults = [
    cfg.StrOpt('member_mode',
               help=_("Define the communication mode between load balanacer "
                      "and its members"),
               default='L3'),
    cfg.StrOpt('sg_mode',
               help=_("Define the LBaaS SG policy."),
               choices=[('create', 'replace the VIP SG with a new one'),
                        ('update', 'add rules to the existing VIP SG')],
               default='update'),
    cfg.BoolOpt('enforce_sg_rules',
                help=_("Enable the enforcement of SG rules at the LB SG "
                       "in case the LB does not maintain the source IP "
                       "of the caller resource"),
                default=True),
]

cache_defaults = [
    cfg.BoolOpt('enabled',
                help=_("Enable caching."),
                default=True),
    cfg.StrOpt('backend',
               help=_("Select backend cache option."),
               default="dogpile.cache.memory"),
]

ingress = [
    cfg.StrOpt('l7_router_uuid',
               help=_("UUID of the L7 Router")),
]

nested_vif_driver_opts = [
    cfg.StrOpt('worker_nodes_subnet',
               help=_("Neutron subnet ID for k8s worker node vms."),
               default=''),
]

DEFAULT_PHYSNET_SUBNET_MAPPINGS = {}
DEFAULT_DEVICE_MAPPINGS = []
sriov_opts = [
<<<<<<< HEAD
=======
    cfg.StrOpt('kubelet_root_dir',
               help=_("The root directory of the Kubelet daemon"),
               default='/var/lib/kubelet'),
    cfg.BoolOpt('enable_pod_resource_service',
                help=_("Enable PodResources service"),
                default=False),
>>>>>>> 925c536b
    cfg.DictOpt('default_physnet_subnets',
                help=_("A mapping of default subnets for certain physnets "
                       "in a form of physnet-name:<SUBNET-ID>"),
                default=DEFAULT_PHYSNET_SUBNET_MAPPINGS),
    cfg.ListOpt('physical_device_mappings',
                default=DEFAULT_DEVICE_MAPPINGS,
                help=_("Comma-separated list of "
                       "<physical_network>:<network_device> tuples mapping "
                       "physical network names to the agent's node-specific "
                       "physical network device interfaces of SR-IOV physical "
                       "function to be used for VLAN networks.")),
    cfg.DictOpt('physnet_resource_mappings',
                help=_("A mapping of physnets for certain sriov dp "
                       "resource name in a form of "
                       "physnet-name:resource name. "
                       "Resource name is listed in sriov device plugin "
                       "configuation file."),
                default=DEFAULT_PHYSNET_SUBNET_MAPPINGS),
    cfg.StrOpt('device_plugin_resource_prefix',
               help=_("This prefix is used by sriov-network-device-plugin "
                      "It concatenates with resource suffix defined in "
                      "sriov device plugin configuration file."),
               default=constants.K8S_SRIOV_PREFIX),
]


CONF = cfg.CONF
CONF.register_opts(kuryr_k8s_opts)
CONF.register_opts(daemon_opts, group='cni_daemon')
CONF.register_opts(k8s_opts, group='kubernetes')
CONF.register_opts(neutron_defaults, group='neutron_defaults')
CONF.register_opts(octavia_defaults, group='octavia_defaults')
CONF.register_opts(cache_defaults, group='cache_defaults')
CONF.register_opts(ingress, group='ingress')
CONF.register_opts(nested_vif_driver_opts, group='pod_vif_nested')
CONF.register_opts(sriov_opts, group='sriov')

CONF.register_opts(lib_config.core_opts)
CONF.register_opts(lib_config.binding_opts, 'binding')
lib_config.register_neutron_opts(CONF)

logging.register_options(CONF)


def init(args, **kwargs):
    version_k8s = version.version_info.version_string()
    CONF(args=args, project='kuryr-k8s', version=version_k8s, **kwargs)


def setup_logging():

    logging.setup(CONF, 'kuryr-kubernetes')
    logging.set_defaults(default_log_levels=logging.get_default_log_levels())
    version_k8s = version.version_info.version_string()
    LOG.info("Logging enabled!")
    LOG.info("%(prog)s version %(version)s",
             {'prog': sys.argv[0], 'version': version_k8s})<|MERGE_RESOLUTION|>--- conflicted
+++ resolved
@@ -255,15 +255,12 @@
 DEFAULT_PHYSNET_SUBNET_MAPPINGS = {}
 DEFAULT_DEVICE_MAPPINGS = []
 sriov_opts = [
-<<<<<<< HEAD
-=======
     cfg.StrOpt('kubelet_root_dir',
                help=_("The root directory of the Kubelet daemon"),
                default='/var/lib/kubelet'),
     cfg.BoolOpt('enable_pod_resource_service',
                 help=_("Enable PodResources service"),
                 default=False),
->>>>>>> 925c536b
     cfg.DictOpt('default_physnet_subnets',
                 help=_("A mapping of default subnets for certain physnets "
                        "in a form of physnet-name:<SUBNET-ID>"),
