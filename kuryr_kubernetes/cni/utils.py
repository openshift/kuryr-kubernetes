--- conflicted
+++ resolved
@@ -13,13 +13,9 @@
 #    License for the specific language governing permissions and limitations
 #    under the License.
 import functools
-<<<<<<< HEAD
 from http import client as httplib
-=======
->>>>>>> 2d303be3
 import time
 
-from http import client as httplib
 from oslo_log import log as logging
 
 
@@ -31,7 +27,6 @@
 SUCCESSFUL_REQUEST_CODE = (httplib.NO_CONTENT, httplib.ACCEPTED)
 
 LOG = logging.getLogger(__name__)
-SUCCESSFUL_REQUEST_CODE = (httplib.NO_CONTENT, httplib.ACCEPTED)
 
 
 def running_under_container_runtime(proc_one_cg_path=PROC_ONE_CGROUP_PATH):
@@ -80,22 +75,6 @@
                      key.startswith('CNI_')})
 
 
-def measure_time(command):
-    """Measures CNI ADD/DEL resquest duration"""
-    def decorator(method):
-        def wrapper(obj, *args, **kwargs):
-            start_time = time.time()
-            result = method(obj, *args, **kwargs)
-            cni_request_error = (
-                result[1] not in SUCCESSFUL_REQUEST_CODE)
-            obj._update_metrics(
-                command, cni_request_error, time.time() - start_time)
-            return result
-        wrapper.__name__ = method.__name__
-        return wrapper
-    return decorator
-
-
 def log_ipdb(func):
     @functools.wraps(func)
     def with_logging(*args, **kwargs):
