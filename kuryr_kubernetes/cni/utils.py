--- conflicted
+++ resolved
@@ -12,27 +12,20 @@
 #    WARRANTIES OR CONDITIONS OF ANY KIND, either express or implied. See the
 #    License for the specific language governing permissions and limitations
 #    under the License.
-<<<<<<< HEAD
+import functools
 from http import client as httplib
 import time
-=======
-
-import functools
 
 from oslo_log import log as logging
->>>>>>> 862deaa4
 
 PROC_ONE_CGROUP_PATH = '/proc/1/cgroup'
 CONTAINER_RUNTIME_CGROUP_IDS = (
     'docker',  # This is set by docker/moby
     'libpod',  # This is set by podman
 )
+SUCCESSFUL_REQUEST_CODE = (httplib.NO_CONTENT, httplib.ACCEPTED)
 
-<<<<<<< HEAD
-SUCCESSFUL_REQUEST_CODE = (httplib.NO_CONTENT, httplib.ACCEPTED)
-=======
 LOG = logging.getLogger(__name__)
->>>>>>> 862deaa4
 
 
 def running_under_container_runtime(proc_one_cg_path=PROC_ONE_CGROUP_PATH):
@@ -81,7 +74,6 @@
                      key.startswith('CNI_')})
 
 
-<<<<<<< HEAD
 def measure_time(command):
     """Measures CNI ADD/DEL resquest duration"""
     def decorator(method):
@@ -96,7 +88,8 @@
         wrapper.__name__ = method.__name__
         return wrapper
     return decorator
-=======
+
+
 def log_ipdb(func):
     @functools.wraps(func)
     def with_logging(*args, **kwargs):
@@ -110,5 +103,4 @@
             except AttributeError:
                 pass
             raise
-    return with_logging
->>>>>>> 862deaa4
+    return with_logging