# Copyright 2017 Red Hat, Inc.
#
# Licensed under the Apache License, Version 2.0 (the "License");
# you may not use this file except in compliance with the License.
# You may obtain a copy of the License at
#
#   http://www.apache.org/licenses/LICENSE-2.0
#
# Unless required by applicable law or agreed to in writing, software
# distributed under the License is distributed on an "AS IS" BASIS,
# WITHOUT WARRANTIES OR CONDITIONS OF ANY KIND, either express or implied.
# See the License for the specific language governing permissions and
# limitations under the License.

from ctypes import c_bool
import errno
from http import client as httplib
import multiprocessing
import os
import socket
import sys
import threading
import time
import urllib.parse
import urllib3

import cotyledon
import flask
import pyroute2
from pyroute2.ipdb import transactional

import os_vif
from oslo_concurrency import lockutils
from oslo_config import cfg
from oslo_log import log as logging
from oslo_serialization import jsonutils

from kuryr_kubernetes import clients
from kuryr_kubernetes.cni import handlers as h_cni
from kuryr_kubernetes.cni import health
from kuryr_kubernetes.cni.plugins import k8s_cni_registry
from kuryr_kubernetes.cni import prometheus_exporter
from kuryr_kubernetes.cni import utils as cni_utils
from kuryr_kubernetes import config
from kuryr_kubernetes import constants as k_const
from kuryr_kubernetes import exceptions
from kuryr_kubernetes import objects
from kuryr_kubernetes import utils
from kuryr_kubernetes import watcher as k_watcher

LOG = logging.getLogger(__name__)
CONF = cfg.CONF
HEALTH_CHECKER_DELAY = 5
ErrInvalidEnvironmentVariables = 4
ErrTryAgainLater = 11
ErrInternal = 999


class DaemonServer(object):
    def __init__(self, plugin, healthy, metrics):
        self.ctx = None
        self.plugin = plugin
        self.healthy = healthy
        self.metrics = metrics
        self.failure_count = multiprocessing.Value('i', 0)
        self.application = flask.Flask('kuryr-daemon')
        self.application.add_url_rule(
            '/addNetwork', methods=['POST'], view_func=self.add)
        self.application.add_url_rule(
            '/delNetwork', methods=['POST'], view_func=self.delete)
        self.headers = {'ContentType': 'application/json',
                        'Connection': 'close'}

    def _prepare_request(self):
        params = cni_utils.CNIParameters(flask.request.get_json())
        LOG.debug('Received %s request. CNI Params: %s',
                  params.CNI_COMMAND, params)
        return params

<<<<<<< HEAD
    def _update_metrics(self, command, error, duration):
        """Add a new metric value to the shared metrics dict"""
        params = {}
        try:
            params = self._prepare_request()
        except Exception:
            LOG.exception('Exception when reading CNI params.')
            return
        namespace = params.args.K8S_POD_NAMESPACE
        name = params.args.K8S_POD_NAME
        name = f'export-{namespace}/{name}'
        labels = {'command': command, 'error': error}
        with lockutils.lock(name):
            self.metrics[name] = {'labels': labels, 'duration': duration}

    @cni_utils.measure_time('ADD')
=======
    def _error(self, error_code, message, details=""):
        template = {
            "code": error_code,
            "msg": message,
            "details": details
        }
        data = jsonutils.dumps(template)
        return data

>>>>>>> 4ce01a79
    def add(self):
        try:
            params = self._prepare_request()
        except Exception:
            self._check_failure()
            LOG.exception('Exception when reading CNI params.')
            error = self._error(ErrInvalidEnvironmentVariables,
                                "Required CNI params missing.")
            return error, httplib.BAD_REQUEST, self.headers

        try:
            vif = self.plugin.add(params)
            data = jsonutils.dumps(vif.obj_to_primitive())
        except exceptions.ResourceNotReady as e:
            self._check_failure()
            LOG.error('Error when processing addNetwork request')
            error = self._error(ErrTryAgainLater,
                                f"{e}. Try Again Later.")
            return error, httplib.GATEWAY_TIMEOUT, self.headers
        except pyroute2.NetlinkError as e:
            if e.code == errno.EEXIST:
                self._check_failure()
                args = {'kind': 'vlan', 'vlan_id': vif.vlan_id}
                LOG.warning(
                    f'Creation of pod interface failed due to VLAN ID '
                    f'(vlan_info={args}) conflict. Probably the CRI had not '
                    f'cleaned up the network namespace of deleted pods. '
                    f'Attempting to retry.')
                error = self._error(ErrTryAgainLater,
                                    "Creation of pod interface failed due to"
                                    " vlan_id. Try Again Later",
                                    f"vlan_id:{vif.vlan_id}")
                return error, httplib.GATEWAY_TIMEOUT, self.headers
            raise
        except Exception:
            if not self.healthy.value:
                error = self._error(ErrInternal,
                                    "Maximum CNI ADD Failures Reached.",
                                    "Error when processing addNetwork request."
                                    " CNI Params: {}".format(params))
            else:
                self._check_failure()
                error = self._error(ErrInternal,
                                    "Error processing request",
                                    "Failure processing addNetwork request. "
                                    "CNI Params: {}".format(params))
            LOG.exception('Error when processing addNetwork request. CNI '
                          'Params: %s', params)
<<<<<<< HEAD
            return '', httplib.INTERNAL_SERVER_ERROR, self.headers
=======
            return error, httplib.INTERNAL_SERVER_ERROR, self.headers

>>>>>>> 4ce01a79
        return data, httplib.ACCEPTED, self.headers

    @cni_utils.measure_time('DEL')
    def delete(self):
        try:
            params = self._prepare_request()
        except Exception:
            LOG.exception('Exception when reading CNI params.')
            error = self._error(ErrInvalidEnvironmentVariables,
                                "Required CNI params missing.")
            return error, httplib.BAD_REQUEST, self.headers

        try:
            self.plugin.delete(params)
        except exceptions.ResourceNotReady:
            # NOTE(dulek): It's better to ignore this error - most of the time
            #              it will happen when pod is long gone and CRI
            #              overzealously tries to delete it from the network.
            #              We cannot really do anything without VIF annotation,
            #              so let's just tell CRI to move along.
            LOG.warning('Error when processing delNetwork request. '
                        'Ignoring this error, pod is most likely gone')
            return '', httplib.NO_CONTENT, self.headers
        except Exception:
            if not self.healthy.value:
                error = self._error(ErrInternal,
                                    "Maximum CNI DEL Failures Reached.",
                                    "Error processing delNetwork request. "
                                    "CNI Params: {}".format(params))
            else:
                self._check_failure()
                error = self._error(ErrInternal,
                                    "Error processing request",
                                    "Failure processing delNetwork request. "
                                    "CNI Params: {}".format(params))
            LOG.exception('Error when processing delNetwork request. CNI '
                          'Params: %s.', params)
            return error, httplib.INTERNAL_SERVER_ERROR, self.headers
        return '', httplib.NO_CONTENT, self.headers

    def run(self):
        server_pair = CONF.cni_daemon.bind_address
        LOG.info('Starting server on %s.', server_pair)
        try:
            address, port = server_pair.split(':')
            port = int(port)
        except ValueError:
            LOG.exception('Cannot start server on %s.', server_pair)
            raise

        try:
            self.application.run(address, port, threaded=False,
                                 processes=CONF.cni_daemon.worker_num)
        except Exception:
            LOG.exception('Failed to start kuryr-daemon.')
            raise

    def _check_failure(self):
        with self.failure_count.get_lock():
            if self.failure_count.value < CONF.cni_daemon.cni_failures_count:
                self.failure_count.value += 1
            else:
                with self.healthy.get_lock():
                    LOG.debug("Reporting maximum CNI ADD/DEL failures "
                              "reached.")
                    self.healthy.value = False


class CNIDaemonServerService(cotyledon.Service):
    name = "server"

    def __init__(self, worker_id, registry, healthy, metrics):
        super(CNIDaemonServerService, self).__init__(worker_id)
        self.registry = registry
        self.healthy = healthy
        self.plugin = k8s_cni_registry.K8sCNIRegistryPlugin(registry,
                                                            self.healthy)
        self.metrics = metrics
        self.server = DaemonServer(self.plugin, self.healthy, self.metrics)

    def run(self):
        # NOTE(dulek): We might do a *lot* of pyroute2 operations, let's
        #              make the pyroute2 timeout configurable to make sure
        #              kernel will have chance to catch up.
        transactional.SYNC_TIMEOUT = CONF.cni_daemon.pyroute2_timeout

        # Run HTTP server
        self.server.run()


class CNIDaemonWatcherService(cotyledon.Service):
    name = "watcher"

    def __init__(self, worker_id, registry, healthy):
        super(CNIDaemonWatcherService, self).__init__(worker_id)
        self.pipeline = None
        self.watcher = None
        self.health_thread = None
        self.registry = registry
        self.healthy = healthy

    def _get_nodename(self):
        # NOTE(dulek): At first try to get it using environment variable,
        #              otherwise assume hostname is the nodename.
        try:
            nodename = os.environ['KUBERNETES_NODE_NAME']
        except KeyError:
            # NOTE(dulek): By default K8s nodeName is lowercased hostname.
            nodename = socket.gethostname().lower()
        return nodename

    def run(self):
        self.pipeline = h_cni.CNIPipeline()
        self.pipeline.register(h_cni.CallbackHandler(self.on_done,
                                                     self.on_deleted))
        self.watcher = k_watcher.Watcher(self.pipeline)
        query_label = urllib.parse.quote_plus(f'{k_const.KURYRPORT_LABEL}='
                                              f'{self._get_nodename()}')

        self.watcher.add(f'{k_const.K8S_API_CRD_KURYRPORTS}'
                         f'?labelSelector={query_label}')

        self.is_running = True
        self.health_thread = threading.Thread(
            target=self._start_watcher_health_checker)
        self.health_thread.start()
        self.watcher.start()

    def _start_watcher_health_checker(self):
        while self.is_running:
            if not self.watcher.is_alive():
                LOG.debug("Reporting watcher not healthy.")
                with self.healthy.get_lock():
                    self.healthy.value = False
            time.sleep(HEALTH_CHECKER_DELAY)

    def on_done(self, kuryrport, vifs):
        kp_name = utils.get_res_unique_name(kuryrport)
        with lockutils.lock(kp_name, external=True):
            if (kp_name not in self.registry or
                    self.registry[kp_name]['kp']['metadata']['uid']
                    != kuryrport['metadata']['uid']):
                self.registry[kp_name] = {'kp': kuryrport,
                                          'vifs': vifs,
                                          'containerid': None,
                                          'vif_unplugged': False,
                                          'del_received': False}
            else:
                old_vifs = self.registry[kp_name]['vifs']
                for iface in vifs:
                    if old_vifs[iface].active != vifs[iface].active:
                        kp_dict = self.registry[kp_name]
                        kp_dict['vifs'] = vifs
                        self.registry[kp_name] = kp_dict

    def on_deleted(self, kp):
        kp_name = utils.get_res_unique_name(kp)
        try:
            if kp_name in self.registry:
                # NOTE(ndesh): We need to lock here to avoid race condition
                #              with the deletion code for CNI DEL so that
                #              we delete the registry entry exactly once
                with lockutils.lock(kp_name, external=True):
                    if self.registry[kp_name]['vif_unplugged']:
                        del self.registry[kp_name]
                    else:
                        kp_dict = self.registry[kp_name]
                        kp_dict['del_received'] = True
                        self.registry[kp_name] = kp_dict
        except KeyError:
            # This means someone else removed it. It's odd but safe to ignore.
            LOG.debug('KuryrPort %s entry already removed from registry while '
                      'handling DELETED event. Ignoring.', kp_name)
            pass

    def terminate(self):
        self.is_running = False
        if self.health_thread:
            self.health_thread.join()
        if self.watcher:
            self.watcher.stop()


class CNIDaemonHealthServerService(cotyledon.Service):
    name = "health"

    def __init__(self, worker_id, healthy):
        super(CNIDaemonHealthServerService, self).__init__(worker_id)
        self.health_server = health.CNIHealthServer(healthy)

    def run(self):
        self.health_server.run()


class CNIDaemonExporterService(cotyledon.Service):
    name = "Prometheus Exporter"

    def __init__(self, worker_id, metrics):
        super(CNIDaemonExporterService, self).__init__(worker_id)
        self.prometheus_exporter = prometheus_exporter.CNIPrometheusExporter()
        self.is_running = True
        self.metrics = metrics
        self.exporter_thread = threading.Thread(
            target=self._start_metric_updater)
        self.exporter_thread.start()

    def _start_metric_updater(self):
        while self.is_running:
            if self.metrics:
                pod_name = list(self.metrics.keys())[0]
                with lockutils.lock(pod_name):
                    labels = self.metrics[pod_name]['labels']
                    duration = self.metrics[pod_name]['duration']
                    self.prometheus_exporter.update_metric(labels, duration)
                    del self.metrics[pod_name]

    def terminate(self):
        self.is_running = False
        if self.exporter_thread:
            self.exporter_thread.join()

    def run(self):
        self.prometheus_exporter.run()


class CNIDaemonServiceManager(cotyledon.ServiceManager):
    def __init__(self):
        super(CNIDaemonServiceManager, self).__init__()
        # TODO(dulek): Use cotyledon.oslo_config_glue to support conf reload.

        # TODO(vikasc): Should be done using dynamically loadable OVO types
        #               plugin.
        objects.register_locally_defined_vifs()

        os_vif.initialize()
        clients.setup_kubernetes_client()
        if CONF.sriov.enable_pod_resource_service:
            clients.setup_pod_resources_client()

        self.manager = multiprocessing.Manager()
        registry = self.manager.dict()  # For Watcher->Server communication.
        healthy = multiprocessing.Value(c_bool, True)
        metrics = self.manager.dict()
        self.add(CNIDaemonWatcherService, workers=1, args=(registry, healthy,))
        self.add(CNIDaemonServerService, workers=1, args=(registry, healthy,
                                                          metrics,))
        self.add(CNIDaemonHealthServerService, workers=1, args=(healthy,))
        self.add(CNIDaemonExporterService, workers=1, args=(metrics,))
        self.register_hooks(on_terminate=self.terminate)

    def run(self):
        reaper_thread = threading.Thread(target=self._zombie_reaper,
                                         daemon=True)
        self._terminate_called = threading.Event()
        reaper_thread.start()
        super(CNIDaemonServiceManager, self).run()

    def _zombie_reaper(self):
        while True:
            try:
                res = os.waitpid(-1, os.WNOHANG)
                # don't sleep or stop if a zombie process was found
                # as there could be more
                if res != (0, 0):
                    continue
            except ChildProcessError:
                # There are no child processes yet (or they have been killed)
                pass
            except os.error:
                LOG.exception("Got OS error while reaping zombie processes")
            if self._terminate_called.isSet():
                break
            time.sleep(1)

    def terminate(self):
        self._terminate_called.set()
        self.manager.shutdown()


def start():
    urllib3.disable_warnings()
    config.init(sys.argv[1:])
    config.setup_logging()

    CNIDaemonServiceManager().run()<|MERGE_RESOLUTION|>--- conflicted
+++ resolved
@@ -77,7 +77,6 @@
                   params.CNI_COMMAND, params)
         return params
 
-<<<<<<< HEAD
     def _update_metrics(self, command, error, duration):
         """Add a new metric value to the shared metrics dict"""
         params = {}
@@ -93,8 +92,6 @@
         with lockutils.lock(name):
             self.metrics[name] = {'labels': labels, 'duration': duration}
 
-    @cni_utils.measure_time('ADD')
-=======
     def _error(self, error_code, message, details=""):
         template = {
             "code": error_code,
@@ -104,7 +101,7 @@
         data = jsonutils.dumps(template)
         return data
 
->>>>>>> 4ce01a79
+    @cni_utils.measure_time('ADD')
     def add(self):
         try:
             params = self._prepare_request()
@@ -153,12 +150,7 @@
                                     "CNI Params: {}".format(params))
             LOG.exception('Error when processing addNetwork request. CNI '
                           'Params: %s', params)
-<<<<<<< HEAD
-            return '', httplib.INTERNAL_SERVER_ERROR, self.headers
-=======
             return error, httplib.INTERNAL_SERVER_ERROR, self.headers
-
->>>>>>> 4ce01a79
         return data, httplib.ACCEPTED, self.headers
 
     @cni_utils.measure_time('DEL')
