# Copyright 2018 Red Hat, Inc.
#
# Licensed under the Apache License, Version 2.0 (the "License");
# you may not use this file except in compliance with the License.
# You may obtain a copy of the License at
#
#   http://www.apache.org/licenses/LICENSE-2.0
#
# Unless required by applicable law or agreed to in writing, software
# distributed under the License is distributed on an "AS IS" BASIS,
# WITHOUT WARRANTIES OR CONDITIONS OF ANY KIND, either express or implied.
# See the License for the specific language governing permissions and
# limitations under the License.

import mock

from kuryr_kubernetes.controller.drivers import network_policy
from kuryr_kubernetes import exceptions
from kuryr_kubernetes.tests import base as test_base
from kuryr_kubernetes.tests.unit import kuryr_fixtures as k_fix
from kuryr_kubernetes import utils

from neutronclient.common import exceptions as n_exc


def get_pod_obj():
    return {
        'status': {
            'qosClass': 'BestEffort',
            'hostIP': '192.168.1.2',
        },
        'kind': 'Pod',
        'spec': {
            'schedulerName': 'default-scheduler',
            'containers': [{
                'name': 'busybox',
                'image': 'busybox',
                'resources': {}
            }],
            'nodeName': 'kuryr-devstack'
        },
        'metadata': {
            'name': 'busybox-sleep1',
            'namespace': 'default',
            'resourceVersion': '53808',
            'selfLink': '/api/v1/namespaces/default/pods/busybox-sleep1',
            'uid': '452176db-4a85-11e7-80bd-fa163e29dbbb',
            'annotations': {
                'openstack.org/kuryr-vif': {}
            }
        }}


def get_namespace_obj():
    return {
        "kind": "Namespace",
        "metadata": {
            "annotations": {
                "openstack.org/kuryr-namespace-label":
                    "{\"projetc\": \"myproject\"}",
                "openstack.org/kuryr-net-crd": "ns-myproject"
            },
            "labels": {
                "project": "myproject"
            },
            "name": "myproject"}}


class TestNetworkPolicyDriver(test_base.TestCase):

    def setUp(self):
        super(TestNetworkPolicyDriver, self).setUp()
        self._project_id = mock.sentinel.project_id
        self._policy_name = 'np-test'
        self._policy_uid = mock.sentinel.policy_uid
        self._policy_link = mock.sentinel.policy_link
        self._sg_id = mock.sentinel.sg_id
        self._i_rules = [{'security_group_rule': {'id': ''}}]
        self._e_rules = [{'security_group_rule': {'id': ''}}]

        self._policy = {
            'apiVersion': u'networking.k8s.io/v1',
            'kind': u'NetworkPolicy',
            'metadata': {
                'name': self._policy_name,
                'resourceVersion': u'2259309',
                'generation': 1,
                'creationTimestamp': u'2018-09-18T14:09:51Z',
                'namespace': u'default',
                'annotations': {},
                'selfLink': self._policy_link,
                'uid': self._policy_uid
            },
            'spec': {
                'egress': [{'ports':
                            [{'port': 5978, 'protocol': 'TCP'}],
                            'to':
                                [{'namespaceSelector': {
                                    'matchLabels': {
                                        'project': 'myproject'}}}]}],
                'ingress': [{'ports':
                             [{'port': 6379, 'protocol': 'TCP'}],
                            'from':
                                [{'namespaceSelector': {
                                    'matchLabels': {
                                        'project': 'myproject'}}}]}],
                'policyTypes': ['Ingress', 'Egress']
            }
        }

        self._crd = {
            'metadata': {'name': mock.sentinel.name,
                         'namespace': u'default',
                         'selfLink': mock.sentinel.selfLink},
            'spec': {
                'egressSgRules': [
                    {'security_group_rule':
                     {'description': 'Kuryr-Kubernetes NetPolicy SG rule',
                      'direction': 'egress',
                      'ethertype': 'IPv4',
                      'port_range_max': 5978,
                      'port_range_min': 5978,
                      'protocol': 'tcp',
                      'security_group_id': self._sg_id,
                      'id': mock.sentinel.id
                      }}],
                'ingressSgRules': [
                    {'security_group_rule':
                     {'description': 'Kuryr-Kubernetes NetPolicy SG rule',
                      'direction': 'ingress',
                      'ethertype': 'IPv4',
                      'port_range_max': 6379,
                      'port_range_min': 6379,
                      'protocol': 'tcp',
                      'security_group_id': self._sg_id,
                      'id': mock.sentinel.id
                      }}],
                'networkpolicy_spec': self._policy['spec'],
                'securityGroupId': self._sg_id,
                'securityGroupName': mock.sentinel.sg_name}}

        self.neutron = self.useFixture(k_fix.MockNeutronClient()).client
        self.kubernetes = self.useFixture(k_fix.MockK8sClient()).client
        self._driver = network_policy.NetworkPolicyDriver()

    @mock.patch.object(network_policy.NetworkPolicyDriver,
                       'get_kuryrnetpolicy_crd', return_value=False)
    @mock.patch.object(network_policy.NetworkPolicyDriver,
                       'create_security_group_rules_from_network_policy')
    @mock.patch.object(network_policy.NetworkPolicyDriver,
                       'update_security_group_rules_from_network_policy')
    def test_ensure_network_policy(self, m_update, m_create, m_get_crd):
        self._driver.ensure_network_policy(self._policy, self._project_id)

        m_get_crd.assert_called_once_with(self._policy)
        m_create.assert_called_once_with(self._policy, self._project_id)
        m_update.assert_not_called()

    @mock.patch.object(network_policy.NetworkPolicyDriver, 'affected_pods')
    @mock.patch.object(network_policy.NetworkPolicyDriver, 'namespaced_pods')
    @mock.patch.object(network_policy.NetworkPolicyDriver,
                       'get_kuryrnetpolicy_crd', return_value=True)
    @mock.patch.object(network_policy.NetworkPolicyDriver,
                       'create_security_group_rules_from_network_policy')
    @mock.patch.object(network_policy.NetworkPolicyDriver,
                       'update_security_group_rules_from_network_policy')
    def test_ensure_network_policy_with_existing_crd(
            self, m_update, m_create, m_get_crd, m_namespaced, m_affected):
        previous_selector = mock.sentinel.previous_selector
        m_update.return_value = previous_selector
        self._driver.ensure_network_policy(self._policy, self._project_id)

        m_get_crd.assert_called_once_with(self._policy)
        m_create.assert_not_called()
        m_update.assert_called_once_with(self._policy)
        m_affected.assert_called_once_with(self._policy, previous_selector)
        m_namespaced.assert_not_called()

    @mock.patch.object(network_policy.NetworkPolicyDriver, 'affected_pods')
    @mock.patch.object(network_policy.NetworkPolicyDriver, 'namespaced_pods')
    @mock.patch.object(network_policy.NetworkPolicyDriver,
                       'get_kuryrnetpolicy_crd', return_value=True)
    @mock.patch.object(network_policy.NetworkPolicyDriver,
                       'create_security_group_rules_from_network_policy')
    @mock.patch.object(network_policy.NetworkPolicyDriver,
                       'update_security_group_rules_from_network_policy')
    def test_ensure_network_policy_with_existing_crd_no_selector(
            self, m_update, m_create, m_get_crd, m_namespaced, m_affected):
        m_update.return_value = None
        self._driver.ensure_network_policy(self._policy, self._project_id)

        m_get_crd.assert_called_once_with(self._policy)
        m_create.assert_not_called()
        m_update.assert_called_once_with(self._policy)
        m_affected.assert_not_called()
        m_namespaced.assert_called_once_with(self._policy)

    @mock.patch.object(network_policy.NetworkPolicyDriver, 'affected_pods')
    @mock.patch.object(network_policy.NetworkPolicyDriver, 'namespaced_pods')
    @mock.patch.object(network_policy.NetworkPolicyDriver,
                       'get_kuryrnetpolicy_crd')
    @mock.patch.object(network_policy.NetworkPolicyDriver,
                       'create_security_group_rules_from_network_policy')
    @mock.patch.object(network_policy.NetworkPolicyDriver,
                       'update_security_group_rules_from_network_policy')
    def test_ensure_network_policy_with_existing_crd_empty_selector(
            self, m_update, m_create, m_get_crd, m_namespaced, m_affected):
        previous_selector = {}
        pod_selector = {'matchLabels': {'run': 'demo'}}
        updated_policy = self._policy.copy()
        updated_policy['spec']['podSelector'] = pod_selector
        crd_with_empty_selector = self._crd.copy()
        crd_with_empty_selector['spec']['podSelector'] = previous_selector

        m_get_crd.return_value = crd_with_empty_selector
        m_update.return_value = previous_selector

        self._driver.ensure_network_policy(updated_policy, self._project_id)

        m_get_crd.assert_called_once_with(updated_policy)
        m_create.assert_not_called()
        m_update.assert_called_once_with(updated_policy)
        m_affected.assert_called_with(self._policy, previous_selector)
        m_namespaced.assert_not_called()

    @mock.patch.object(network_policy.NetworkPolicyDriver,
                       '_add_default_np_rules')
    @mock.patch.object(network_policy.NetworkPolicyDriver,
                       'get_kuryrnetpolicy_crd')
    @mock.patch.object(network_policy.NetworkPolicyDriver,
                       '_add_kuryrnetpolicy_crd')
    @mock.patch.object(network_policy.NetworkPolicyDriver,
                       'parse_network_policy_rules')
    @mock.patch.object(utils, 'get_subnet_cidr')
    def test_create_security_group_rules_from_network_policy(self, m_utils,
                                                             m_parse,
                                                             m_add_crd,
                                                             m_get_crd,
                                                             m_add_default):
        self._driver.neutron.create_security_group.return_value = {
            'security_group': {'id': mock.sentinel.id,
                               'security_group_rules': []}}
        m_utils.get_subnet_cidr.return_value = {
            'subnet': {'cidr': mock.sentinel.cidr}}
        m_parse.return_value = (self._i_rules, self._e_rules)
        self._driver.neutron.create_security_group_rule.return_value = {
            'security_group_rule': {'id': mock.sentinel.id}}
        self._driver.create_security_group_rules_from_network_policy(
            self._policy, self._project_id)
        m_get_crd.assert_called_once()
        m_add_crd.assert_called_once()
        m_add_default.assert_called_once()

    @mock.patch.object(network_policy.NetworkPolicyDriver,
                       '_add_default_np_rules')
    @mock.patch.object(network_policy.NetworkPolicyDriver,
                       'get_kuryrnetpolicy_crd')
    @mock.patch.object(network_policy.NetworkPolicyDriver,
                       '_add_kuryrnetpolicy_crd')
    @mock.patch.object(network_policy.NetworkPolicyDriver,
                       'parse_network_policy_rules')
    @mock.patch.object(utils, 'get_subnet_cidr')
    def test_create_security_group_rules_with_k8s_exc(self, m_utils, m_parse,
                                                      m_add_crd, m_get_crd,
                                                      m_add_default):
        self._driver.neutron.create_security_group.return_value = {
            'security_group': {'id': mock.sentinel.id,
                               'security_group_rules': []}}
        m_utils.get_subnet_cidr.return_value = {
            'subnet': {'cidr': mock.sentinel.cidr}}
        m_parse.return_value = (self._i_rules, self._e_rules)
        m_get_crd.side_effect = exceptions.K8sClientException
        self._driver.neutron.create_security_group_rule.return_value = {
            'security_group_rule': {'id': mock.sentinel.id}}
        self.assertRaises(
            exceptions.K8sClientException,
            self._driver.create_security_group_rules_from_network_policy,
            self._policy, self._project_id)
        m_add_crd.assert_called_once()
        m_add_default.assert_called_once()

    @mock.patch.object(network_policy.NetworkPolicyDriver,
                       '_add_default_np_rules')
    @mock.patch.object(network_policy.NetworkPolicyDriver,
                       'get_kuryrnetpolicy_crd')
    @mock.patch.object(network_policy.NetworkPolicyDriver,
                       '_add_kuryrnetpolicy_crd')
    @mock.patch.object(network_policy.NetworkPolicyDriver,
                       'parse_network_policy_rules')
    @mock.patch.object(utils, 'get_subnet_cidr')
    def test_create_security_group_rules_error_add_crd(self, m_utils, m_parse,
                                                       m_add_crd, m_get_crd,
                                                       m_add_default):
        self._driver.neutron.create_security_group.return_value = {
            'security_group': {'id': mock.sentinel.id,
                               'security_group_rules': []}}
        m_utils.get_subnet_cidr.return_value = {
            'subnet': {'cidr': mock.sentinel.cidr}}
        m_parse.return_value = (self._i_rules, self._e_rules)
        m_add_crd.side_effect = exceptions.K8sClientException
        self._driver.neutron.create_security_group_rule.return_value = {
            'security_group_rule': {'id': mock.sentinel.id}}
        self.assertRaises(
            exceptions.K8sClientException,
            self._driver.create_security_group_rules_from_network_policy,
            self._policy, self._project_id)
        m_get_crd.assert_not_called()
        m_add_default.assert_called_once()

    def test_create_security_group_rules_with_n_exc(self):
        self._driver.neutron.create_security_group.side_effect = (
            n_exc.NeutronClientException())
        self.assertRaises(
            n_exc.NeutronClientException,
            self._driver.create_security_group_rules_from_network_policy,
            self._policy, self._project_id)

    @mock.patch('kuryr_kubernetes.controller.drivers.utils.'
                'create_security_group_rule')
    @mock.patch.object(network_policy.NetworkPolicyDriver,
                       'get_kuryrnetpolicy_crd')
    @mock.patch.object(network_policy.NetworkPolicyDriver,
                       'parse_network_policy_rules')
    def test_update_security_group_rules(self, m_parse, m_get_crd,
                                         m_create_sgr):
        policy = self._policy.copy()
        policy['spec']['podSelector'] = {'matchLabels': {'test': 'test'}}
        m_get_crd.return_value = self._crd
        m_parse.return_value = (self._i_rules, self._e_rules)
        self._driver.update_security_group_rules_from_network_policy(
            policy)
        m_parse.assert_called_with(policy, self._sg_id)

    @mock.patch('kuryr_kubernetes.controller.drivers.utils.'
                'create_security_group_rule')
    @mock.patch.object(network_policy.NetworkPolicyDriver,
                       'get_kuryrnetpolicy_crd')
    @mock.patch.object(network_policy.NetworkPolicyDriver,
                       'parse_network_policy_rules')
    def test_update_security_group_rules_with_k8s_exc(self, m_parse, m_get_crd,
                                                      m_create_sgr):
        self._driver.kubernetes.patch_crd.side_effect = (
            exceptions.K8sClientException())
        m_get_crd.return_value = self._crd
        m_parse.return_value = (self._i_rules, self._e_rules)
        self.assertRaises(
            exceptions.K8sClientException,
            self._driver.update_security_group_rules_from_network_policy,
            self._policy)
        m_parse.assert_called_with(self._policy, self._sg_id)

    def test_get_namespaces(self):
        namespace_selector = {'namespaceSelector': {
                              'matchLabels': {'project': 'myproject'}}}
        self.kubernetes.get.side_effect = [{'items': [get_namespace_obj()]}]

        resp = self._driver._get_namespaces(namespace_selector)
        self.assertEqual([get_namespace_obj()], resp)
        self.kubernetes.get.assert_called()

    def test_get_namespaces_no_matches(self):
        namespace_selector = {'matchLabels': {'test': 'test'}}
        self.kubernetes.get.return_value = {'items': []}

        resp = self._driver._get_namespaces(namespace_selector)
        self.assertEqual([], resp)
        self.kubernetes.get.assert_called_once()

    @mock.patch.object(network_policy.NetworkPolicyDriver,
                       '_get_resource_details')
    @mock.patch.object(network_policy.NetworkPolicyDriver,
                       '_get_namespaces')
    @mock.patch('kuryr_kubernetes.controller.drivers.utils.'
                'create_security_group_rule_body')
    def test_parse_network_policy_rules_with_rules(
            self, m_create, m_get_namespaces,
            m_get_resource_details):
        subnet_cidr = '10.10.0.0/24'
        namespace = 'myproject'
        m_get_namespaces.return_value = [get_namespace_obj()]
        m_get_resource_details.return_value = subnet_cidr, namespace
        self._driver.parse_network_policy_rules(self._policy, self._sg_id)
        m_get_namespaces.assert_called()
        m_get_resource_details.assert_called()
        m_create.assert_called()

    @mock.patch.object(network_policy.NetworkPolicyDriver,
                       '_get_namespaces')
    @mock.patch('kuryr_kubernetes.controller.drivers.utils.'
                'create_security_group_rule_body')
    def test_parse_network_policy_rules_with_no_rules(self, m_create,
                                                      m_get_ns):
        policy = self._policy.copy()
        policy['spec']['ingress'] = [{}]
        policy['spec']['egress'] = [{}]
        self._driver.parse_network_policy_rules(policy, self._sg_id)
<<<<<<< HEAD
        m_get_ns_cidr.assert_not_called()
=======
        m_get_ns.assert_not_called()
>>>>>>> 2f3dbbfc
        calls = [mock.call(self._sg_id, 'ingress'),
                 mock.call(self._sg_id, 'egress')]
        m_create.assert_has_calls(calls)

    @mock.patch.object(network_policy.NetworkPolicyDriver,
                       '_create_all_pods_sg_rules')
    def test_parse_network_policy_rules_with_no_pod_selector(
            self, m_create_all_pods_sg_rules):
        policy = self._policy.copy()
        policy['spec']['ingress'] = [{'ports':
                                      [{'port': 6379, 'protocol': 'TCP'}]}]
        policy['spec']['egress'] = [{'ports':
                                     [{'port': 6379, 'protocol': 'TCP'}]}]
        self._driver.parse_network_policy_rules(policy, self._sg_id)
        m_create_all_pods_sg_rules.assert_called()

    @mock.patch.object(network_policy.NetworkPolicyDriver,
                       '_create_sg_rule_on_number_port')
    @mock.patch.object(network_policy.NetworkPolicyDriver,
                       '_get_namespaces')
    def test_parse_network_policy_rules_with_ipblock(self,
                                                     m_get_namespaces,
                                                     m_create_sg_rule):
        policy = self._policy.copy()
        policy['spec']['ingress'] = [{'from':
                                      [{'ipBlock':
                                        {'cidr': '172.17.0.0/16',
                                         'except': ['172.17.1.0/24']}}],
                                      'ports': [{'port': 6379,
                                                 'protocol': 'TCP'}]}]
        policy['spec']['egress'] = [{'ports': [{'port': 5978, 'protocol':
                                                'TCP'}],
                                     'to': [{'ipBlock':
                                             {'cidr': '10.0.0.0/24'}}]}]
        self._driver.parse_network_policy_rules(policy, self._sg_id)
        m_create_sg_rule.assert_called()

    @mock.patch.object(network_policy.NetworkPolicyDriver,
                       '_get_resource_details')
    @mock.patch.object(network_policy.NetworkPolicyDriver,
                       '_get_namespaces')
    @mock.patch('kuryr_kubernetes.controller.drivers.utils.'
                'create_security_group_rule_body')
    def test_parse_network_policy_rules_with_no_ports(
            self, m_create, m_get_namespaces, m_get_resource_details):
        subnet_cidr = '10.10.0.0/24'
        namespace = 'myproject'
        m_get_namespaces.return_value = [get_namespace_obj()]
        m_get_resource_details.return_value = subnet_cidr, namespace
        policy = self._policy.copy()
        selectors = {'namespaceSelector': {
                     'matchLabels': {
                         'project': 'myproject'}}}
        policy['spec']['egress'] = [
            {'to':
                [selectors]}]
        policy['spec']['ingress'] = [
            {'from':
                [selectors]}]
        selectors = {'namespace_selector': selectors['namespaceSelector']}
        self._driver.parse_network_policy_rules(policy, self._sg_id)
        m_get_namespaces.assert_called()
        m_get_resource_details.assert_called()
        calls = [mock.call(self._sg_id, 'ingress', port_range_min=1,
                           port_range_max=65535, cidr=subnet_cidr,
                           namespace=namespace),
                 mock.call(self._sg_id, 'egress', port_range_min=1,
                           port_range_max=65535, cidr=subnet_cidr,
                           namespace=namespace)]
        m_create.assert_has_calls(calls)

    def test_knps_on_namespace(self):
        self.kubernetes.get.return_value = {'items': ['not-empty']}
        namespace = 'test1'

        resp = self._driver.knps_on_namespace(namespace)
        self.assertTrue(resp)

    def test_knps_on_namespace_empty(self):
        self.kubernetes.get.return_value = {'items': []}
        namespace = 'test1'

        resp = self._driver.knps_on_namespace(namespace)
        self.assertFalse(resp)

    @mock.patch.object(network_policy.NetworkPolicyDriver, 'namespaced_pods')
    def test_affected_pods(self, m_namespaced):
        self._driver.affected_pods(self._policy)
        m_namespaced.assert_called_once_with(self._policy)
        self.kubernetes.assert_not_called()

    @mock.patch.object(network_policy.NetworkPolicyDriver, 'namespaced_pods')
    def test_affected_pods_with_podselector(self, m_namespaced):
        self.kubernetes.get.return_value = {'items': []}
        selector = {'matchLabels': {'test': 'test'}}
        self._driver.affected_pods(self._policy, selector)
        m_namespaced.assert_not_called()

    @mock.patch.object(network_policy.NetworkPolicyDriver, 'namespaced_pods')
    def test_affected_pods_with_empty_podselector(self, m_namespaced):
        m_namespaced.return_value = []
        pod_selector = {}
        self._driver.affected_pods(self._policy, pod_selector)
        m_namespaced.assert_called_with(self._policy)

    def test_namespaced_pods(self):
        self.kubernetes.get.return_value = {'items': []}

        resp = self._driver.namespaced_pods(self._policy)
        self.assertEqual([], resp)

    @mock.patch.object(network_policy.NetworkPolicyDriver,
                       '_del_kuryrnetpolicy_crd', return_value=False)
    def test_release_network_policy(self, m_del_crd):
        self._driver.release_network_policy(self._crd)
        self.neutron.delete_security_group.assert_called_once_with(
            self._crd['spec']['securityGroupId'])
        m_del_crd.assert_called_once_with(self._crd['metadata']['name'],
                                          self._crd['metadata']['namespace'])

    @mock.patch.object(network_policy.NetworkPolicyDriver,
                       '_del_kuryrnetpolicy_crd', return_value=False)
    def test_release_network_policy_removed_crd(self, m_del_crd):
        self._driver.release_network_policy(None)
        m_del_crd.assert_not_called()<|MERGE_RESOLUTION|>--- conflicted
+++ resolved
@@ -394,11 +394,7 @@
         policy['spec']['ingress'] = [{}]
         policy['spec']['egress'] = [{}]
         self._driver.parse_network_policy_rules(policy, self._sg_id)
-<<<<<<< HEAD
-        m_get_ns_cidr.assert_not_called()
-=======
         m_get_ns.assert_not_called()
->>>>>>> 2f3dbbfc
         calls = [mock.call(self._sg_id, 'ingress'),
                  mock.call(self._sg_id, 'egress')]
         m_create.assert_has_calls(calls)
